/*
Copyright 2017 The Kubernetes Authors.

Licensed under the Apache License, Version 2.0 (the "License");
you may not use this file except in compliance with the License.
You may obtain a copy of the License at

    http://www.apache.org/licenses/LICENSE-2.0

Unless required by applicable law or agreed to in writing, software
distributed under the License is distributed on an "AS IS" BASIS,
WITHOUT WARRANTIES OR CONDITIONS OF ANY KIND, either express or implied.
See the License for the specific language governing permissions and
limitations under the License.
*/

package server

import (
	"fmt"
	"io"
	"net/http"
	"path/filepath"
	osruntime "runtime"
	"time"

	"github.com/containerd/containerd"
	"github.com/containerd/containerd/plugin"
	cni "github.com/containerd/go-cni"
<<<<<<< HEAD
=======
	runcapparmor "github.com/opencontainers/runc/libcontainer/apparmor"
	runcseccomp "github.com/opencontainers/runc/libcontainer/seccomp"
	runcsystem "github.com/opencontainers/runc/libcontainer/system"
	"github.com/opencontainers/selinux/go-selinux"
>>>>>>> 0fa8668a
	"github.com/pkg/errors"
	"github.com/sirupsen/logrus"
	"google.golang.org/grpc"
	runtime "k8s.io/kubernetes/pkg/kubelet/apis/cri/runtime/v1alpha2"
	"k8s.io/kubernetes/pkg/kubelet/server/streaming"

	api "github.com/containerd/cri/pkg/api/v1"
	"github.com/containerd/cri/pkg/atomic"
	criconfig "github.com/containerd/cri/pkg/config"
	ctrdutil "github.com/containerd/cri/pkg/containerd/util"
	osinterface "github.com/containerd/cri/pkg/os"
	"github.com/containerd/cri/pkg/registrar"
	containerstore "github.com/containerd/cri/pkg/store/container"
	imagestore "github.com/containerd/cri/pkg/store/image"
	sandboxstore "github.com/containerd/cri/pkg/store/sandbox"
	snapshotstore "github.com/containerd/cri/pkg/store/snapshot"
)

// grpcServices are all the grpc services provided by cri containerd.
type grpcServices interface {
	runtime.RuntimeServiceServer
	runtime.ImageServiceServer
	api.CRIPluginServiceServer
}

// CRIService is the interface implement CRI remote service server.
type CRIService interface {
	Run() error
	// io.Closer is used by containerd to gracefully stop cri service.
	io.Closer
	plugin.Service
	grpcServices
}

// criService implements CRIService.
type criService struct {
	// config contains all configurations.
	config criconfig.Config
	// imageFSPath is the path to image filesystem.
	imageFSPath string
	// apparmorEnabled indicates whether apparmor is enabled.
	apparmorEnabled bool
	// seccompEnabled indicates whether seccomp is enabled.
	seccompEnabled bool
	// os is an interface for all required os operations.
	os osinterface.OS
	// sandboxStore stores all resources associated with sandboxes.
	sandboxStore *sandboxstore.Store
	// sandboxNameIndex stores all sandbox names and make sure each name
	// is unique.
	sandboxNameIndex *registrar.Registrar
	// containerStore stores all resources associated with containers.
	containerStore *containerstore.Store
	// containerNameIndex stores all container names and make sure each
	// name is unique.
	containerNameIndex *registrar.Registrar
	// imageStore stores all resources associated with images.
	imageStore *imagestore.Store
	// snapshotStore stores information of all snapshots.
	snapshotStore *snapshotstore.Store
	// netPlugin is used to setup and teardown network when run/stop pod sandbox.
	netPlugin cni.CNI
	// client is an instance of the containerd client
	client *containerd.Client
	// streamServer is the streaming server serves container streaming request.
	streamServer streaming.Server
	// eventMonitor is the monitor monitors containerd events.
	eventMonitor *eventMonitor
	// initialized indicates whether the server is initialized. All GRPC services
	// should return error before the server is initialized.
	initialized atomic.Bool
}

// NewCRIService returns a new instance of CRIService
func NewCRIService(config criconfig.Config, client *containerd.Client) (CRIService, error) {
	var err error
	c := &criService{
		config:             config,
		client:             client,
<<<<<<< HEAD
=======
		apparmorEnabled:    runcapparmor.IsEnabled() && !config.DisableApparmor,
		seccompEnabled:     runcseccomp.IsEnabled(),
>>>>>>> 0fa8668a
		os:                 osinterface.RealOS{},
		sandboxStore:       sandboxstore.NewStore(),
		containerStore:     containerstore.NewStore(),
		imageStore:         imagestore.NewStore(client),
		snapshotStore:      snapshotstore.NewStore(),
		sandboxNameIndex:   registrar.NewRegistrar(),
		containerNameIndex: registrar.NewRegistrar(),
		initialized:        atomic.NewBool(false),
	}

<<<<<<< HEAD
	c.apparmorEnabled = isApparmorEnabled()
	c.seccompEnabled = isSeccompEnabled()
	doSelinux(c.config.EnableSelinux)
=======
	if runcsystem.RunningInUserNS() {
		if !(config.DisableCgroup && !c.apparmorEnabled && config.RestrictOOMScoreAdj) {
			logrus.Warn("Running containerd in a user namespace typically requires disable_cgroup, disable_apparmor, restrict_oom_score_adj set to be true")
		}
	}

	if c.config.EnableSelinux {
		if !selinux.GetEnabled() {
			logrus.Warn("Selinux is not supported")
		}
	} else {
		selinux.SetDisabled()
	}
>>>>>>> 0fa8668a

	if client.SnapshotService(c.config.ContainerdConfig.Snapshotter) == nil {
		return nil, errors.Errorf("failed to find snapshotter %q", c.config.ContainerdConfig.Snapshotter)
	}

	c.imageFSPath = imageFSPath(config.ContainerdRootDir, config.ContainerdConfig.Snapshotter)
	logrus.Infof("Get image filesystem path %q", c.imageFSPath)

	// Pod needs to attach to atleast loopback network and a non host network,
	// hence networkAttachCount is 2. If there are more network configs the
	// pod will be attached to all the networks but we will only use the ip
	// of the default network interface as the pod IP.
	numberOfNetworks := networkAttachCount
	if osruntime.GOOS == "windows" {
		// For windows, the loopback network is added as default.
		// There is no need to explicitly add one
		numberOfNetworks = windowsNetworkAttachCount
	}

	c.netPlugin, err = cni.New(cni.WithMinNetworkCount(numberOfNetworks),
		cni.WithPluginConfDir(config.NetworkPluginConfDir),
		cni.WithPluginDir([]string{config.NetworkPluginBinDir}))
	if err != nil {
		return nil, errors.Wrap(err, "failed to initialize cni")
	}

	// Try to load the config if it exists. Just log the error if load fails
	// This is not disruptive for containerd to panic
	var copts []cni.CNIOpt
	if osruntime.GOOS != "windows" {
		copts = append(copts, cni.WithLoNetwork)
	}
	copts = append(copts, cni.WithDefaultConf)
	if err := c.netPlugin.Load(copts...); err != nil {
		logrus.WithError(err).Error("Failed to load cni during init, please check CRI plugin status before setting up network for pods")
	}

	// prepare streaming server
	c.streamServer, err = newStreamServer(c, config.StreamServerAddress, config.StreamServerPort)
	if err != nil {
		return nil, errors.Wrap(err, "failed to create stream server")
	}

	c.eventMonitor = newEventMonitor(c)

	return c, nil
}

// Register registers all required services onto a specific grpc server.
// This is used by containerd cri plugin.
func (c *criService) Register(s *grpc.Server) error {
	instrumented := newInstrumentedService(c)
	runtime.RegisterRuntimeServiceServer(s, instrumented)
	runtime.RegisterImageServiceServer(s, instrumented)
	api.RegisterCRIPluginServiceServer(s, instrumented)
	return nil
}

// Run starts the CRI service.
func (c *criService) Run() error {
	logrus.Info("Start subscribing containerd event")
	c.eventMonitor.subscribe(c.client)

	logrus.Infof("Start recovering state")
	if err := c.recover(ctrdutil.NamespacedContext()); err != nil {
		return errors.Wrap(err, "failed to recover state")
	}

	// Start event handler.
	logrus.Info("Start event monitor")
	eventMonitorErrCh := c.eventMonitor.start()

	// Start snapshot stats syncer, it doesn't need to be stopped.
	logrus.Info("Start snapshots syncer")
	snapshotsSyncer := newSnapshotsSyncer(
		c.snapshotStore,
		c.client.SnapshotService(c.config.ContainerdConfig.Snapshotter),
		time.Duration(c.config.StatsCollectPeriod)*time.Second,
	)
	snapshotsSyncer.start()

	// Start streaming server.
	logrus.Info("Start streaming server")
	streamServerErrCh := make(chan error)
	go func() {
		defer close(streamServerErrCh)
		if err := c.streamServer.Start(true); err != nil && err != http.ErrServerClosed {
			logrus.WithError(err).Error("Failed to start streaming server")
			streamServerErrCh <- err
		}
	}()

	// Set the server as initialized. GRPC services could start serving traffic.
	c.initialized.Set()

	var eventMonitorErr, streamServerErr error
	// Stop the whole CRI service if any of the critical service exits.
	select {
	case eventMonitorErr = <-eventMonitorErrCh:
	case streamServerErr = <-streamServerErrCh:
	}
	if err := c.Close(); err != nil {
		return errors.Wrap(err, "failed to stop cri service")
	}
	// If the error is set above, err from channel must be nil here, because
	// the channel is supposed to be closed. Or else, we wait and set it.
	if err := <-eventMonitorErrCh; err != nil {
		eventMonitorErr = err
	}
	logrus.Info("Event monitor stopped")
	// There is a race condition with http.Server.Serve.
	// When `Close` is called at the same time with `Serve`, `Close`
	// may finish first, and `Serve` may still block.
	// See https://github.com/golang/go/issues/20239.
	// Here we set a 2 second timeout for the stream server wait,
	// if it timeout, an error log is generated.
	// TODO(random-liu): Get rid of this after https://github.com/golang/go/issues/20239
	// is fixed.
	const streamServerStopTimeout = 2 * time.Second
	select {
	case err := <-streamServerErrCh:
		if err != nil {
			streamServerErr = err
		}
		logrus.Info("Stream server stopped")
	case <-time.After(streamServerStopTimeout):
		logrus.Errorf("Stream server is not stopped in %q", streamServerStopTimeout)
	}
	if eventMonitorErr != nil {
		return errors.Wrap(eventMonitorErr, "event monitor error")
	}
	if streamServerErr != nil {
		return errors.Wrap(streamServerErr, "stream server error")
	}
	return nil
}

// Close stops the CRI service.
// TODO(random-liu): Make close synchronous.
func (c *criService) Close() error {
	logrus.Info("Stop CRI service")
	c.eventMonitor.stop()
	if err := c.streamServer.Stop(); err != nil {
		return errors.Wrap(err, "failed to stop stream server")
	}
	return nil
}

// imageFSPath returns containerd image filesystem path.
// Note that if containerd changes directory layout, we also needs to change this.
func imageFSPath(rootDir, snapshotter string) string {
	return filepath.Join(rootDir, fmt.Sprintf("%s.%s", plugin.SnapshotPlugin, snapshotter))
}<|MERGE_RESOLUTION|>--- conflicted
+++ resolved
@@ -27,13 +27,6 @@
 	"github.com/containerd/containerd"
 	"github.com/containerd/containerd/plugin"
 	cni "github.com/containerd/go-cni"
-<<<<<<< HEAD
-=======
-	runcapparmor "github.com/opencontainers/runc/libcontainer/apparmor"
-	runcseccomp "github.com/opencontainers/runc/libcontainer/seccomp"
-	runcsystem "github.com/opencontainers/runc/libcontainer/system"
-	"github.com/opencontainers/selinux/go-selinux"
->>>>>>> 0fa8668a
 	"github.com/pkg/errors"
 	"github.com/sirupsen/logrus"
 	"google.golang.org/grpc"
@@ -113,11 +106,6 @@
 	c := &criService{
 		config:             config,
 		client:             client,
-<<<<<<< HEAD
-=======
-		apparmorEnabled:    runcapparmor.IsEnabled() && !config.DisableApparmor,
-		seccompEnabled:     runcseccomp.IsEnabled(),
->>>>>>> 0fa8668a
 		os:                 osinterface.RealOS{},
 		sandboxStore:       sandboxstore.NewStore(),
 		containerStore:     containerstore.NewStore(),
@@ -128,25 +116,10 @@
 		initialized:        atomic.NewBool(false),
 	}
 
-<<<<<<< HEAD
-	c.apparmorEnabled = isApparmorEnabled()
+	c.apparmorEnabled = isApparmorEnabled() && !config.DisableApparmor
 	c.seccompEnabled = isSeccompEnabled()
+	doRunningInUserNSCheck(config.DisableCgroup, c.apparmorEnabled, config.RestrictOOMScoreAdj)
 	doSelinux(c.config.EnableSelinux)
-=======
-	if runcsystem.RunningInUserNS() {
-		if !(config.DisableCgroup && !c.apparmorEnabled && config.RestrictOOMScoreAdj) {
-			logrus.Warn("Running containerd in a user namespace typically requires disable_cgroup, disable_apparmor, restrict_oom_score_adj set to be true")
-		}
-	}
-
-	if c.config.EnableSelinux {
-		if !selinux.GetEnabled() {
-			logrus.Warn("Selinux is not supported")
-		}
-	} else {
-		selinux.SetDisabled()
-	}
->>>>>>> 0fa8668a
 
 	if client.SnapshotService(c.config.ContainerdConfig.Snapshotter) == nil {
 		return nil, errors.Errorf("failed to find snapshotter %q", c.config.ContainerdConfig.Snapshotter)
